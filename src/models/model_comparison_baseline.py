'''
This script is a baseline for comparing different image classification models
at three different image compression levels, in comparison to the original.
It has a set number of augmentation transforms and does NOT combine them.
This does NOT experiment on JPEG compression levels
'''

# Environment Setup
import os

# Standard Libraries
import io
import json
import random
import time

# Scientific & Visualization Libraries
import numpy as np
import matplotlib.pyplot as plt
import seaborn as sns
from PIL import Image

# PyTorch & Torchvision
import torch
import torch.nn as nn
from torch.utils.data import Dataset, Subset, ConcatDataset
from torchvision import transforms

# Hugging Face Transformers & Datasets
from transformers import (
    AutoImageProcessor,
    AutoModelForImageClassification,
    Trainer,
    TrainerCallback,
    TrainingArguments,
    ViTFeatureExtractor,
    ViTForImageClassification,
)
from datasets import load_dataset, ClassLabel

# Weights & Biases
import wandb

# Metrics
from sklearn.metrics import (
    accuracy_score,
    confusion_matrix,
    f1_score,
    roc_auc_score,
)

# Model Profiling & Vision Backbones
import timm
from thop import profile

# Local Application Imports
from utils.constants import HF_MODELS, SSL_MODEL, SIMCLR_BACKBONE, NUM_CLASSES, FILTERED_CLASSES, NUM_FILTERED_CLASSES
from utils.transforms import (
    JPEGCompressionTransform,
    GaussianBlurTransform,
    ColorQuantizationTransform,
)
from utils.util_classes import (
    ISICDataset,
    SimCLRForClassification,
    LossLoggerCallback,
)
from utils.util_methods import (
    env_path,
    compute_metrics,
    get_gpu_memory,
    freeze_backbone,
)

# GPU Memory Monitoring (optional)
try:
    import pynvml
    pynvml.nvmlInit()
    GPU_AVAILABLE = True
except ImportError:
    GPU_AVAILABLE = False
    print("pynvml not installed, GPU memory monitoring disabled.")

# Cache paths
os.environ["TRANSFORMERS_CACHE"] = os.getenv(
    "TRANSFORMERS_CACHE", "~/.cache/huggingface/transformers"
)
os.environ["HF_DATASETS_CACHE"] = os.getenv(
    "HF_DATASETS_CACHE", "~/.cache/huggingface/datasets"
)
os.environ["HF_HOME"] = os.getenv("HF_HOME", "~/.cache/huggingface")

class WandbCallback(TrainerCallback):
    def __init__(self, model_name, phase):
        self.model_name = model_name
        self.phase = phase
        self.best_accuracy = 0.0

    def on_log(self, args, state, control, logs=None, **kwargs):
        if logs is not None:
            # Add model name and phase to logs
            logs["model"] = self.model_name
            logs["phase"] = self.phase
            
            # Track GPU memory if available
            if GPU_AVAILABLE:
                logs["gpu_memory_mb"] = get_gpu_memory()
            
            # Log to wandb
            wandb.log(logs)

    def on_evaluate(self, args, state, control, metrics=None, **kwargs):
        if metrics is not None:
            # Track best accuracy
            if "eval_accuracy" in metrics:
                self.best_accuracy = max(self.best_accuracy, metrics["eval_accuracy"])
                metrics["best_accuracy"] = self.best_accuracy
            
            # Log evaluation metrics
            wandb.log(metrics)

def main(num_train_images=5000, proportion_per_transform=0.2, resolution=224):
    
    # Simple batch size configuration
    batch_size = 64
    
    # Initialize wandb
    wandb_config = {
        "num_train_images": num_train_images,
        "proportion_per_transform": proportion_per_transform,
        "resolution": resolution,
        "batch_size": batch_size,
        "num_epochs": 3,
        "warmup_steps": 500,
        "weight_decay": 0.01,
        "gpu_available": GPU_AVAILABLE,
    }
    
    wandb.init(
        entity="ericcui-use-stanford-university",
        project="CS231N Test",
        config=wandb_config,
        tags=["baseline", "model-comparison"]
    )

<<<<<<< HEAD
=======
def main(num_dataset_images=1000, proportion_per_transform=0.2, resolution=224):
>>>>>>> 01b56888
    models = [
        {"name": "vit", "model_id": "google/vit-base-patch16-224", "type": "vit"},
        # {"name": "dinov2", "model_id": "facebook/dinov2-base", "type": "dinov2"},
        # {"name": "simclr", "model_id": "resnet50", "type": "simclr"},
    ]

    results = {m["name"]: {} for m in models}
    results_linear_probe = {m["name"]: {} for m in models}

    dataset = load_dataset(
        "MKZuziak/ISIC_2019_224",
        cache_dir=os.environ["HF_DATASETS_CACHE"],
        split="train",
    )

    print(f"Initial dataset size: {len(dataset)} images")

    # Get indices of images with desired labels
    filtered_indices = [
        i for i, label in enumerate(dataset["label"])
        if str(label) in FILTERED_CLASSES  # Convert to string for comparison
    ]
    
    # Select only those indices
    dataset = dataset.select(filtered_indices)
    print(f"Number of images after filtering for classes {FILTERED_CLASSES}: {len(dataset)}")
    dataset = dataset.cast_column("label", ClassLabel(num_classes=NUM_FILTERED_CLASSES))

    # Get class counts and balance dataset - optimized version
    print("Balancing dataset...")
    # Get counts for each class
    class_counts = {label: 0 for label in FILTERED_CLASSES}
    for label in dataset["label"]:
        class_counts[str(label)] += 1  # Convert to string for dictionary key
    
    print(f"Class counts: {class_counts}")  # Debug print to verify counts
    
    # Calculate how many images to use per class
    min_class_size = min(class_counts.values())
    images_per_class = min(num_dataset_images // 2, min_class_size)
    
    # Sample indices for each class
    np.random.seed(42)
    balanced_indices = []
    for label in FILTERED_CLASSES:
        class_indices = [i for i, l in enumerate(dataset["label"]) if str(l) == label]  # Convert to string for comparison
        print(f"Found {len(class_indices)} images for class {label}")  # Debug print
        sampled_indices = np.random.choice(class_indices, images_per_class, replace=False)
        balanced_indices.extend(sampled_indices)
    
    np.random.shuffle(balanced_indices)
    balanced_dataset = dataset.select(balanced_indices)

    # Split into train and validation
    full_dataset = balanced_dataset.train_test_split(
        test_size=0.2, stratify_by_column="label", seed=42
    )

    train_dataset, val_dataset = full_dataset["train"], full_dataset["test"]
    
    degradation_transforms = [
        JPEGCompressionTransform(),
        GaussianBlurTransform(),
        ColorQuantizationTransform(),
    ]

    num_transforms = len(degradation_transforms)
    num_images = len(train_dataset)
    images_per_transform = int(num_images * proportion_per_transform)

    transformed_datasets = []
    indices = np.arange(num_images)
    np.random.shuffle(indices)

    used_indices = []
    for i, transform in enumerate(degradation_transforms):
        subset_indices = indices[i * images_per_transform:(i + 1) * images_per_transform]
        used_indices.extend(subset_indices)
        subset = Subset(train_dataset, subset_indices)
        transform_compose = transforms.Compose([transform])
        
        for model_info in models:
            name, model_id, typ = (
                model_info["name"],
                model_info["model_id"],
                model_info["type"],
            )
            if typ == "vit":
                preprocessor = ViTFeatureExtractor.from_pretrained(model_id, size=resolution)
            elif typ == "dinov2":
                preprocessor = AutoImageProcessor.from_pretrained(model_id, size=resolution)
            else:
                preprocessor = None

            transformed_ds = ISICDataset(subset, preprocessor, resolution, transform_compose, typ)
            transformed_datasets.append(transformed_ds)

    remaining_indices = np.setdiff1d(indices, used_indices)

    if len(remaining_indices) > 0:
        remaining_subset = Subset(train_dataset, remaining_indices)
        for model_info in models:
            name, model_id, typ = (
                model_info["name"],
                model_info["model_id"],
                model_info["type"],
            )
            if typ == "vit":
                preprocessor = ViTFeatureExtractor.from_pretrained(model_id, size=resolution)
            elif typ == "dinov2":
                preprocessor = AutoImageProcessor.from_pretrained(model_id, size=resolution)
            else:
                preprocessor = None

            # No transform applied to remaining indices
            untransformed_ds = ISICDataset(remaining_subset, preprocessor, resolution, None, typ)
            transformed_datasets.append(untransformed_ds)

    train_ds = ConcatDataset(transformed_datasets)

    val_ds = ISICDataset(
        val_dataset,
        preprocessor,
        resolution,
        model_type=typ,
    )

    for model_info in models:
        name, model_id, typ = (
            model_info["name"],
            model_info["model_id"],
            model_info["type"],
        )
        if typ == "vit":
            preprocessor = ViTFeatureExtractor.from_pretrained(
                model_id, size=resolution
            )
        elif typ == "dinov2":
            preprocessor = AutoImageProcessor.from_pretrained(model_id, size=resolution)
        else:
            preprocessor = None

        if typ == "vit":
            model = ViTForImageClassification.from_pretrained(
                model_id, num_labels=NUM_FILTERED_CLASSES, ignore_mismatched_sizes=True
            )
        elif typ == "dinov2":
            model = AutoModelForImageClassification.from_pretrained(
                model_id, num_labels=NUM_FILTERED_CLASSES, ignore_mismatched_sizes=True
            )
        elif typ == SSL_MODEL:
            # Load pretrained ResNet50 backbone
            backbone = timm.create_model(
                SIMCLR_BACKBONE,
                pretrained=True,
                num_classes=0  # Remove classification head
            )
            # Create SimCLR model with the backbone
            model = SimCLRForClassification(backbone, NUM_FILTERED_CLASSES)
            # Freeze the backbone initially
            freeze_backbone(model, SSL_MODEL)

        device = torch.device("cuda" if torch.cuda.is_available() else "cpu")
        model.to(device)

        try:
            dummy_input = torch.randn(1, 3, resolution, resolution).to(device)
            model.to(device)
            flops, _ = profile(model, inputs=(dummy_input,))
            flops /= 1e9
        except Exception as e:
            print(f"FLOP profiling failed: {e}")
            flops = -1

        train_args = TrainingArguments(
            output_dir=os.path.join(env_path("TRAIN_OUTPUT_DIR", "."), f"{name}"),
            num_train_epochs=3,
            per_device_train_batch_size=batch_size,
            per_device_eval_batch_size=batch_size,
            warmup_steps=500,
            weight_decay=0.01,
            logging_dir=os.path.join(env_path("LOG_DIR", "."), f"{name}"),
            logging_steps=1,
            eval_strategy="epoch",
            save_strategy="epoch",
            load_best_model_at_end=True,
            metric_for_best_model="accuracy",
            save_total_limit=1,  # Only keep the best model
        )
        
        trainer = Trainer(
            model=model,
            args=train_args,
            train_dataset=train_ds,
            eval_dataset=val_ds,
            compute_metrics=lambda pred: compute_metrics(pred, name),
            callbacks=[
                LossLoggerCallback(
                    log_dir=env_path("LOG_DIR", "./logs"),
                    phase="finetune",
                    model_name=name,
                ),
                WandbCallback(name, "finetune"),
            ],
        )

        # ---- TRAINING PHASE ----
        start_time = time.time()
        peak_memory = get_gpu_memory() if GPU_AVAILABLE else -1

        # Log model architecture
        if typ in HF_MODELS:
            wandb.watch(model, log="all", log_freq=100)
        elif typ == SSL_MODEL:
            wandb.watch(model.backbone, log="all", log_freq=100)

        trainer.train()

        current_memory = get_gpu_memory() if GPU_AVAILABLE else -1
        peak_memory = max(peak_memory, current_memory)

        eval_start_time = time.time()
        eval_results = trainer.evaluate()
        eval_time = time.time() - eval_start_time
        train_time = time.time() - start_time - eval_time

        # Log model-specific metrics
        model_metrics = {
            "model_name": name,
            "model_type": typ,
            "peak_memory_mb": peak_memory,
            "flops_giga": flops,
            "train_time_seconds": train_time,
            "eval_time_seconds": eval_time,
            "eval_metrics": eval_results,
        }
        wandb.log(model_metrics)

        model_dir = os.path.join(
            env_path("MODEL_DIR", "."), f"{name}"
        )
        os.makedirs(model_dir, exist_ok=True)

        if typ in HF_MODELS:
            model.save_pretrained(model_dir)
            preprocessor.save_pretrained(model_dir)
        elif typ == SSL_MODEL:
            torch.save(
                model.state_dict(), os.path.join(model_dir, "pytorch_model.bin")
            )
            with open(os.path.join(model_dir, "config.json"), "w") as f:
                json.dump(
                    {
                        "model_type": SSL_MODEL,
                        "backbone": "resnet50",
                        "num_classes": NUM_FILTERED_CLASSES,
                    },
                    f,
                )

        # Save model as wandb artifact
        artifact = wandb.Artifact(
            name=f"{name}_model",
            type="model",
            description=f"Trained {name} model with {typ} architecture"
        )
        artifact.add_dir(model_dir)
        wandb.log_artifact(artifact)

        results[name] = model_metrics

        print(
            f"[Finetune] {name}: {results[name]}"
        )

        # ---- LINEAR PROBE PHASE ----
        # Create a new wandb run for linear probe
        wandb.init(
            project="model-comparison-baseline",
            config=wandb_config,
            tags=["baseline", "model-comparison", "linear-probe"],
            name=f"{name}_linear_probe"
        )

        if typ == "vit":
            model = ViTForImageClassification.from_pretrained(
                model_id, num_labels=NUM_FILTERED_CLASSES, ignore_mismatched_sizes=True
            )
        elif typ == "dinov2":
            model = AutoModelForImageClassification.from_pretrained(
                model_id, num_labels=NUM_FILTERED_CLASSES, ignore_mismatched_sizes=True
            )
        elif typ == SSL_MODEL:
            backbone = timm.create_model("resnet50", pretrained=True, num_classes=0)
            model = SimCLRForClassification(backbone, NUM_FILTERED_CLASSES)

        model.to(device)
        freeze_backbone(model, typ)

        # Log model architecture for linear probe
        if typ in HF_MODELS:
            wandb.watch(model, log="all", log_freq=100)
        elif typ == SSL_MODEL:
            wandb.watch(model.backbone, log="all", log_freq=100)

        linear_args = TrainingArguments(
            output_dir=os.path.join(
                env_path("TRAIN_OUTPUT_DIR", "."),
                f"{name}_linear_probe",
            ),
            num_train_epochs=1,
            per_device_train_batch_size=batch_size,
            per_device_eval_batch_size=batch_size,
            warmup_steps=100,
            weight_decay=0.01,
            logging_dir=os.path.join(
                env_path("LOG_DIR", "."), f"{name}_linear_probe"
            ),
            logging_steps=1,
            eval_strategy="epoch",
            save_strategy="epoch",
            load_best_model_at_end=True,
            metric_for_best_model="accuracy",
            save_total_limit=1,  # Only keep the best model
        )

        trainer = Trainer(
            model=model,
            args=linear_args,
            train_dataset=train_ds,
            eval_dataset=val_ds,
            compute_metrics=lambda pred: compute_metrics(pred, name),
            callbacks=[
                LossLoggerCallback(
                    log_dir=env_path("LOG_DIR", "./logs"),
                    phase="linear_probe",
                    model_name=name,
                ),
                WandbCallback(name, "linear_probe"),
            ],
        )

        start_time = time.time()
        peak_memory = get_gpu_memory() if GPU_AVAILABLE else -1
        trainer.train()
        current_memory = get_gpu_memory() if GPU_AVAILABLE else -1
        peak_memory = max(peak_memory, current_memory)

        eval_start_time = time.time()
        eval_results = trainer.evaluate()
        eval_time = time.time() - eval_start_time
        train_time = time.time() - start_time - eval_time

        # Log linear probe metrics
        linear_probe_metrics = {
            "model_name": name,
            "model_type": typ,
            "phase": "linear_probe",
            "peak_memory_mb": peak_memory,
            "flops_giga": flops,
            "train_time_seconds": train_time,
            "eval_time_seconds": eval_time,
            "eval_metrics": eval_results,
        }
        wandb.log(linear_probe_metrics)

        model_dir = os.path.join(
            env_path("MODEL_DIR", "."), f"{name}_linear_probe"
        )
        os.makedirs(model_dir, exist_ok=True)

        if typ in HF_MODELS:
            model.save_pretrained(model_dir)
            preprocessor.save_pretrained(model_dir)
        elif typ == SSL_MODEL:
            torch.save(
                model.state_dict(), os.path.join(model_dir, "pytorch_model.bin")
            )
            with open(os.path.join(model_dir, "config.json"), "w") as f:
                json.dump(
                    {
                        "model_type": SSL_MODEL,
                        "backbone": "resnet50",
                        "num_classes": NUM_FILTERED_CLASSES,
                    },
                    f,
                )

        # Save linear probe model as wandb artifact
        artifact = wandb.Artifact(
            name=f"{name}_linear_probe_model",
            type="model",
            description=f"Linear probe {name} model with {typ} architecture"
        )
        artifact.add_dir(model_dir)
        wandb.log_artifact(artifact)

        results_linear_probe[name] = linear_probe_metrics

        print(
            f"[LinearProbe] {name}: {results_linear_probe[name]}"
        )

        # Close the wandb run for linear probe
        wandb.finish()

    # Close the main wandb run
    wandb.finish()

    with open(
        os.path.join(
            env_path("TRAIN_OUTPUT_DIR", "."), "results_metrics_finetune.json"
        ),
        "w",
    ) as f:
        json.dump(results, f, indent=4)

    with open(
        os.path.join(
            env_path("TRAIN_OUTPUT_DIR", "."), "results_metrics_linear_probe.json"
        ),
        "w",
    ) as f:
        json.dump(results_linear_probe, f, indent=4)


if __name__ == "__main__":
    main()<|MERGE_RESOLUTION|>--- conflicted
+++ resolved
@@ -143,10 +143,6 @@
         tags=["baseline", "model-comparison"]
     )
 
-<<<<<<< HEAD
-=======
-def main(num_dataset_images=1000, proportion_per_transform=0.2, resolution=224):
->>>>>>> 01b56888
     models = [
         {"name": "vit", "model_id": "google/vit-base-patch16-224", "type": "vit"},
         # {"name": "dinov2", "model_id": "facebook/dinov2-base", "type": "dinov2"},
